package gocelery

import (
	"fmt"
	"log"
	"reflect"
	"sync"
)

// CeleryWorker represents distributed task worker
type CeleryWorker struct {
	broker          CeleryBroker
	backend         CeleryBackend
	numWorkers      int
	registeredTasks map[string]interface{}
	stopChannel     chan struct{}
	workWG          sync.WaitGroup
}

// NewCeleryWorker returns new celery worker
func NewCeleryWorker(broker CeleryBroker, backend CeleryBackend, numWorkers int) *CeleryWorker {
	return &CeleryWorker{
		broker:          broker,
		backend:         backend,
		numWorkers:      numWorkers,
		registeredTasks: make(map[string]interface{}),
	}
}

// StartWorker starts celery worker
func (w *CeleryWorker) StartWorker() {
	w.stopChannel = make(chan struct{}, 1)
	w.workWG.Add(w.numWorkers)
	for i := 0; i < w.numWorkers; i++ {
		go func(workerID int) {
			defer w.workWG.Done()
			for {
				select {
				case <-w.stopChannel:
					return
				default:
					// process messages
					taskMessage, err := w.broker.GetTaskMessage()
					if err != nil || taskMessage == nil {
						continue
					}

					log.Printf("WORKER %d task message received: %v\n", workerID, taskMessage)

					// run task
					resultMsg, err := w.RunTask(taskMessage)
					if err != nil {
						log.Println(err)
						continue
					}
					defer releaseResultMessage(resultMsg)

					// push result to backend
<<<<<<< HEAD
					err = w.backend.SetResult(taskMessage.ID, resultMsg)
=======
					resultMessage := getResultMessage(val)
					err = w.backend.SetResult(taskMessage.ID, resultMessage)
					releaseResultMessage(resultMessage)
>>>>>>> db0b11f9
					if err != nil {
						log.Println(err)
						continue
					}
				}
			}
		}(i)
	}
	// wait until all tasks are done
	w.workWG.Wait()
}

// StopWorker stops celery workers
func (w *CeleryWorker) StopWorker() {
	// stops celery workers
	w.stopChannel <- struct{}{}
}

// GetNumWorkers returns number of currently running workers
func (w *CeleryWorker) GetNumWorkers() int {
	return w.numWorkers
}

// Register registers tasks (functions)
func (w *CeleryWorker) Register(name string, task interface{}) {
	//log.Printf("registering task %s", name)
	w.registeredTasks[name] = task
	//log.Printf("registered tasks: %v", w.registeredTasks)
}

// GetTask retrieves registered task
func (w *CeleryWorker) GetTask(name string) interface{} {
	//log.Printf("getting tasks: %v", w.registeredTasks)
	task, ok := w.registeredTasks[name]
	if !ok {
		return nil
	}
	return task
}

// RunTask runs celery task
func (w *CeleryWorker) RunTask(message *TaskMessage) (*ResultMessage, error) {

	// get task
	task := w.GetTask(message.Task)
	if task == nil {
		return nil, fmt.Errorf("task %s is not registered", message.Task)
	}

	// convert to task interface
	taskInterface, ok := task.(CeleryTask)
	if ok {
		//log.Println("using task interface")
		if err := taskInterface.ParseKwargs(message.Kwargs); err != nil {
			return nil, err
		}
		val, err := taskInterface.RunTask()
		if err != nil {
			return nil, err
		}
		return getResultMessage(val), err
	}
	//log.Println("using reflection")

	// use reflection to execute function ptr
	taskFunc := reflect.ValueOf(task)
	return runTaskFunc(&taskFunc, message)
}

func runTaskFunc(taskFunc *reflect.Value, message *TaskMessage) (*ResultMessage, error) {

	// check number of arguments
	numArgs := taskFunc.Type().NumIn()
	messageNumArgs := len(message.Args)
	if numArgs != messageNumArgs {
		return nil, fmt.Errorf("Number of task arguments %d does not match number of message arguments %d", numArgs, messageNumArgs)
	}
	// construct arguments
	in := make([]reflect.Value, messageNumArgs)
	for i, arg := range message.Args {
		origType := taskFunc.Type().In(i).Kind()
		msgType := reflect.TypeOf(arg).Kind()
		// special case - convert float64 to int if applicable
		// this is due to json limitation where all numbers are converted to float64
		if origType == reflect.Int && msgType == reflect.Float64 {
			arg = int(arg.(float64))
		}

		in[i] = reflect.ValueOf(arg)
	}

	// call method
	res := taskFunc.Call(in)
	if len(res) == 0 {
		return nil, nil
	}
	//defer releaseResultMessage(resultMessage)
	return getReflectionResultMessage(&res[0]), nil
}<|MERGE_RESOLUTION|>--- conflicted
+++ resolved
@@ -56,13 +56,7 @@
 					defer releaseResultMessage(resultMsg)
 
 					// push result to backend
-<<<<<<< HEAD
 					err = w.backend.SetResult(taskMessage.ID, resultMsg)
-=======
-					resultMessage := getResultMessage(val)
-					err = w.backend.SetResult(taskMessage.ID, resultMessage)
-					releaseResultMessage(resultMessage)
->>>>>>> db0b11f9
 					if err != nil {
 						log.Println(err)
 						continue
